# Changelog

All notable changes to this project will be documented in this file.

The format is based on [Keep a Changelog](https://keepachangelog.com/en/1.0.0/),
and this project adheres to [Semantic Versioning](https://semver.org/spec/v2.0.0.html).

## Unreleased

<!-- Add your changelog entry to the relevant subsection -->

<!-- ### Added | Changed | Deprecated | Removed | Fixed | Security -->

<!--------------------- Don't add new entries after this line --------------------->

<<<<<<< HEAD
## [1.2.0] - 2022-11-03

### Added

- `K8s.Client.Runner.PodExec.run/3` - Executes a [command in a Pod](https://kubernetes.io/docs/reference/generated/kubernetes-api/v1.22/#execaction-v1-core) [#]()
=======
## [1.1.10] - 2022-10-30

### Fixed

- `K8s.Client.run/2`: spec updated to include `t:K8s.Discovery.Error.t/0` in possible error structs
>>>>>>> c295eebd

## [1.1.9] - 2022-10-28

### Fixed

- `K8s.Client.run/2`: spec updated to include `t:K8s.Client.APIError.t/0` in possible error structs ([#189](https://github.com/coryodaniel/k8s/pull/189))
- `K8s.Operation.Path.build/1`: Allow namespace to be `nil`

## [1.1.8] - 2022-10-26

### Fixed

`K8s.Client.watch_and_stream/2`: Get resource vesrion before creating the Stream resource in order to not miss anything. ([#187](https://github.com/coryodaniel/k8s/pull/187))

## [1.1.7] - 2022-10-15

### Fixed

- Fix protocol implementations in Elixir 1.14.1: Replace `__MODULE__` with actual module name. [#185](https://github.com/coryodaniel/k8s/pull/185)
- Match subresources when the kind does not equal the subresource ([#184](https://github.com/coryodaniel/bonny/issues/184))

## [1.1.6] - 2022-10-03

### Fixed

- `K8s.Resourse.label/2`: spec updated to accept label maps as a second argument [#177](https://github.com/coryodaniel/k8s/pull/177)
- `K8s.Discovery.Driver.File`: Use `conn.discovery_opts` in file discovery driver ([#180](https://github.com/coryodaniel/k8s/pull/180))
- `K8s.Client.DynamicHTTPProvider.request/5`: Fix converting PID to string inside error message ([#181](https://github.com/coryodaniel/k8s/pull/181))

## [1.1.5] - 2022-05-19

### Fixed

- `K8s.Client.watch_and_stream/2`: 410 Gone not rescued [#159](https://github.com/coryodaniel/k8s/pull/159)
- `K8s.Client.watch/3`: `get` operations should be transformed to `list` BEFORE retrieving the resource version [#160](https://github.com/coryodaniel/k8s/pull/160)

### Changed

- `K8s.Client.watch_and_stream/2`: Request BOOKMARK events and process them when watching resource collections. [#159](https://github.com/coryodaniel/k8s/pull/159)

## [1.1.4] - 2022-03-15

- Fix more authorization headers that are not keyword lists [#148](https://github.com/coryodaniel/k8s/pull/148)

## [1.1.3] - 2022-03-13

### Fixed

- Fix default value in `K8s.Client.Runner.Watch.run/4` and `K8s.Client.Runner.Watch.stream/3`

## [1.1.2] - 2022-03-13

### Fixed

- Support for FQDN K8s API servers and Root CA chains [#144](https://github.com/coryodaniel/k8s/issues/144)
- Wrong exception raised by `K8s.Resource.from_file!/2` [#137](https://github.com/coryodaniel/k8s/issues/137), [#143](https://github.com/coryodaniel/k8s/issues/143)
- `K8s.Client.Runner.Watch.stream/3` - convert `:get` to `:list` operation with field selector.
- Make Logger metadata `library: :k8s` available at compile time.

## [1.1.1] - 2022-03-01

### Fixed

- Initialize authorization header as valid keyword list [#142](https://github.com/coryodaniel/k8s/pull/142)
- Restore deprecated `K8s.Sys.Event` module.

## [1.1.0] - 2022-02-21

### Added

- `K8s.Client.Runner.Watch.stream/3` - watches a resource and returns an elixir [Stream](https://hexdocs.pm/elixir/1.12/Stream.html) of events #121
- `K8s.Client.apply/2` - Create a [server-side apply](https://kubernetes.io/docs/reference/using-api/server-side-apply/) operation

### Changed

- Handle generic kubernetes response Failure without a reason [#120](https://github.com/coryodaniel/k8s/pull/120)
- Replace Notion with Telemetry and improve Logging [#128](https://github.com/coryodaniel/k8s/pull/128)

### Deprecated

- `K8s.Client.HTTPProvider.headers/2` was deprecated in favor of `K8s.Client.HTTPProvider.headers/1`
- `K8s.Client.DynamicHTTPProvider.headers/2` was deprecated in favor of `K8s.Client.DynamicHTTPProvider.headers/1`

### Fixed

- Preserve namespace in `get_to_list/1` [#122](https://github.com/coryodaniel/k8s/issues/122), [#123](https://github.com/coryodaniel/k8s/pull/123)
- Fix obsolete doc on wait operation [#118](https://github.com/coryodaniel/k8s/pull/118)
- Dialyzer errors with K8s.Client functions [#119](https://github.com/coryodaniel/k8s/issues/119)
- Enable peer certificate authentication #127. Be aware, this will break configurations that have been using incorrect certificate(s) up to this point.

## [1.0.0] - 2021-07-19

### Added

- `K8s.Resource.NamedList.access!/1` raises if item is missing
- K8s.Operation.put_label_selector/2
- K8s.Operation.get_label_selector/1
- Per connection http provider configuration
- K8s.Operation now uses keyword lists for query_params instead of maps

### Changed

- error tuples refactored away from binary and atom to exception modules
- removed dialyzer exceptions
- `K8s.Conn.from_file/2` now returns an ok or error tuple
- `K8s.Conn.from_service_account/N` now returns an ok or error tuple
- `K8s.Conn.t()` is now the first argument in all runners. `K8s.Operation.t()` is now the second.
- deprecated K8s.http_provider/0
- deprecated K8s.Discovery.default_opts/0
- deprecated K8s.Discovery.default_driver/0
- Refactored cluster names to strings
- `K8s.Resource.NamedList.access/1` deals better with missing items now
- Removed K8s.Client.run/4, use `K8s.Client.run/3` to pass options to HTTP provider
- Middleware moved to K8s.Conn.Middleware

### Removed

- K8s.Conn.lookup/1
- config.exs based cluster registration is no longer supported, build K8s.Conn using K8s.Conn module
- environment variable based cluster registration has been removed and may be moved to an external library

## [0.5.2] - 2020-07-31

### Added

- Added auth `exec` support

## [0.5.1] - 2020-07-17

### Added

- K8s.Operation struct `query_params` field
- BasicAuth auth provider
- Deprecated HTTPoison options being passed to K8s.Client.Runner.base
- K8s.Operation.put_query_param/3 to add query parameters by key
- K8s.Operation.get_query_param/3 to get a query parameter by key
- DigitalOcean authentication
- `K8s.Resource.NamedList.access/1` - Accessor for lists with named items (containers, env, ...) ([#82](https://github.com/coryodaniel/k8s/pull/82))

### Changed

- Refactored old references to `cluster_name` to `conn`

## [0.5.0] - 2020-02-12

### Added

- #42 Request middleware support
- #43 Just in time discovery: K8s.Discovery
- #44 Support for ad-hoc connections. K8s.Conn based functions. Build your own Conn at runtime or config mix/env vars. No more Cluster registry.
- K8s.Resource.from_file/2 and K8s.Resource.all_from_file/2 - non-exception versions

### Removed

- Boot time discovery K8s.Cluster.Discovery
- K8s.Cluster.base_url/1
- Remove K8s.Cluster\*

## [0.4.0] - 2019-08-29

### Changed

- Renamed `K8s.Conf` to `K8s.Conn`
- Refactored `:conf` configuration key to `:conn`

## [0.3.2] - 2019-08-15

### Added

- `K8s.Selector.match_expressions?/2` to check if a resource matches expressions
- `K8s.Selector.match_labels?/2` to check if a resource matches labels

### Changed

- `K8s.Resource` functions moved to submodule

## [0.3.1] - 2019-08-15

### Added

- text/plain response handling
- K8s.Selector - labelSelector support for K8s.Operation

## [0.3.0] - 2019-07-29

### Added

- `K8s.Client.DynamicHTTPProvider` to allow per-process registering of HTTP request handlers.
- `K8s.Cluster.Discovery` discovery interface
- `K8s.Cluster.Discovery.api_versions/1` - queries a cluster for all apiVersions
- `K8s.Cluster.Discovery.resource_definitions/1` - queries a cluster for all resource definitions
- `K8s.Cluster.Discovery.HTTPDriver` for discovery via k8s REST API
- `K8s.Cluster.Discovery.FileDriver` for discovery via a file, used for testing, shipped to help dependent libraries mock discovery
- Support for creating subresources
- Support for getting subresources
- Support for updating subresources

### Changed

- Refactored tests on DynamicHTTPProvider
- Refactored discovery to use `K8s.Cluster.Discovery`
- Set correct content-type for patch operations (https://github.com/coryodaniel/k8s/issues/32)
- Refactored Operation.kind -> Operation.name
- Group.cluster_key/2 -> Group.lookup_key/2
- K8s.Cluster.Group :ets data structure changed to map
- K8s.Cluster.Group module encompases access to :ets table
- Refactored Operation.resource -> Operation.data. The term `resource` is a bit overloaded in this repo, since the operation is encapsulating the HTTP request, `data` feels a bit more clear.
- Refactored internal references to "group version" to "api version"

## [0.2.13] - 2019-06-27

### Added

- K8s.Cluster.base_url/1

## [0.2.12] - 2019-06-26

### Added

- First K8s.Client.Runner.Stream evaluation made lazy
- K8s.Resource.api_version/1

## [0.2.11] - 2019-06-24

### Added

- K8s.Resource.cpu/1 parses cpu resource requests/limits strings to number
- K8s.Resource.memory/1 parses cpu resource requests/limits strings to number

## [0.2.10] - 2019-06-24

### Added

- K8s.Client.Runner.Stream for producing elixir streams from k8s list results
- K8s 1.15 swagger file

### Changed

- Reversed pattern matching in functions from `var=pattern` to `pattern=var`
- Added make target for fetching master swagger before running tests

## [0.2.9] - 2019-06-10

### Added

- Kubernetes resources, groups, and CRDs are autodiscovered at boot time. No swagger file to include or override.
- Client supports standard HTTP calls, async batches, wait on status, and watchers
- Supports multiple clusters
- Supports multiple kubernetes APIs in the same runtime
- serviceaccount authentication
- token authentication
- certificate authentication
- auth-provider authetnicati
- Tested against kubernetes swagger specs: 1.10+ and master
- CRD support
- Kubernetes resource and version helper functions
- Kube config file parsing
- Pluggable auth providers<|MERGE_RESOLUTION|>--- conflicted
+++ resolved
@@ -13,19 +13,17 @@
 
 <!--------------------- Don't add new entries after this line --------------------->
 
-<<<<<<< HEAD
 ## [1.2.0] - 2022-11-03
 
 ### Added
 
 - `K8s.Client.Runner.PodExec.run/3` - Executes a [command in a Pod](https://kubernetes.io/docs/reference/generated/kubernetes-api/v1.22/#execaction-v1-core) [#]()
-=======
+
 ## [1.1.10] - 2022-10-30
 
 ### Fixed
 
 - `K8s.Client.run/2`: spec updated to include `t:K8s.Discovery.Error.t/0` in possible error structs
->>>>>>> c295eebd
 
 ## [1.1.9] - 2022-10-28
 
